--- conflicted
+++ resolved
@@ -121,18 +121,11 @@
 
 	RateUpdatePeriod time.Duration `yaml:"rate_update_period" category:"advanced"`
 
-<<<<<<< HEAD
 	ActiveSeriesMetricsEnabled          bool                                         `yaml:"active_series_metrics_enabled"`
 	ActiveSeriesMetricsUpdatePeriod     time.Duration                                `yaml:"active_series_metrics_update_period" category:"advanced"`
 	ActiveSeriesMetricsIdleTimeout      time.Duration                                `yaml:"active_series_metrics_idle_timeout" category:"advanced"`
-	ActiveSeriesCustomTrackers          ActiveSeriesMatchers                         `yaml:"active_series_custom_trackers" doc:"description=Additional custom trackers for active metrics. If there are active series matching a provided matcher (map value), the count will be exposed in the custom trackers metric labeled using the tracker name (map key). Zero valued counts are not exposed (and removed when they go back to zero)."`
+	ActiveSeriesCustomTrackers          ActiveSeriesMatchers                         `yaml:"active_series_custom_trackers" doc:"description=Additional custom trackers for active metrics. If there are active series matching a provided matcher (map value), the count will be exposed in the custom trackers metric labeled using the tracker name (map key). Zero valued counts are not exposed (and removed when they go back to zero)." category:"advanced"`
 	ActiveSeriesCustomTrackersOverrides *ActiveSeriesCustomTrackersOverridesProvider `yaml:"-"`
-=======
-	ActiveSeriesMetricsEnabled      bool                             `yaml:"active_series_metrics_enabled" category:"advanced"`
-	ActiveSeriesMetricsUpdatePeriod time.Duration                    `yaml:"active_series_metrics_update_period" category:"advanced"`
-	ActiveSeriesMetricsIdleTimeout  time.Duration                    `yaml:"active_series_metrics_idle_timeout" category:"advanced"`
-	ActiveSeriesCustomTrackers      ActiveSeriesCustomTrackersConfig `yaml:"active_series_custom_trackers" doc:"description=Additional custom trackers for active metrics. If there are active series matching a provided matcher (map value), the count will be exposed in the custom trackers metric labeled using the tracker name (map key). Zero valued counts are not exposed (and removed when they go back to zero)." category:"advanced"`
->>>>>>> a5ec5681
 
 	ExemplarsUpdatePeriod time.Duration `yaml:"exemplars_update_period" category:"experimental"`
 
