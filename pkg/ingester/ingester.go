--- conflicted
+++ resolved
@@ -278,26 +278,21 @@
 		close(i.quit)
 		i.done.Wait()
 
+		if i.wal != nil {
+			i.wal.Stop()
+		}
+
 		// Next initiate our graceful exit from the ring.
 		i.lifecycler.Shutdown()
 	}
 }
 
-<<<<<<< HEAD
-	if i.wal != nil {
-		i.wal.Stop()
-	}
-
-	// Next initiate our graceful exit from the ring.
-	i.lifecycler.Shutdown()
-=======
 // ShutdownHandler triggers the following set of operations in order:
 //     * Change the state of ring to stop accepting writes.
 //     * Flush all the chunks.
 func (i *Ingester) ShutdownHandler(w http.ResponseWriter, r *http.Request) {
 	i.Shutdown()
 	w.WriteHeader(http.StatusNoContent)
->>>>>>> 5bd771fe
 }
 
 // StopIncomingRequests is called during the shutdown process.
